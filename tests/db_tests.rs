use chrono::Utc;
use data_collector::configuration::{get_configuration, DatabaseSettings, TaskSetting};
use data_collector::telemetry::{get_subscriber, init_subscriber};
use sqlx::types::Uuid;
use sqlx::{Connection, Executor, PgConnection, PgPool};
use std::sync::OnceLock;

mod common;

<<<<<<< HEAD
// Ensure that the `tracing` stack is only initialized once using `once_cell`
=======
// Ensure that the `tracing` stack is only initialised once using `once_cell`
// to enable logs in tests start test with "TEST_LOG=true cargo test"
>>>>>>> 4455d24a
fn init_tracing() {
    static TRACING: OnceLock<()> = OnceLock::new();
    TRACING.get_or_init(|| {
        let default_filter_level = "info".to_string();
        let subscriber_name = "test".to_string();

        if std::env::var("TEST_LOG").is_ok_and(|x| x.contains("true")) {
            let subscriber = get_subscriber(subscriber_name, default_filter_level, std::io::stdout);
            init_subscriber(subscriber);
        } else {
            let subscriber = get_subscriber(subscriber_name, default_filter_level, std::io::sink);
            init_subscriber(subscriber);
        }
    });
}

pub struct TestApp {
    pub db_pool: PgPool,
}

// Launch the application in the background
async fn spawn_app() -> TestApp {
    init_tracing();

    let mut configuration = get_configuration().expect("Failed to read configuration.");
    configuration.database.database_name = Uuid::new_v4().to_string();

    let connection_pool = configure_database(&configuration.database).await;

    TestApp {
        db_pool: connection_pool,
    }
}

pub async fn configure_database(config: &DatabaseSettings) -> PgPool {
    // Create database
    let mut connection = PgConnection::connect_with(&config.without_db())
        .await
        .expect("Failed to connect to Postgres");
    connection
        .execute(&*format!(r#"CREATE DATABASE "{}";"#, config.database_name))
        .await
        .expect("Failed to create database.");

    // Migrate database
    let connection_pool = PgPool::connect_with(config.with_db())
        .await
        .expect("Failed to connect to Postgres.");
    sqlx::migrate!("./migrations")
        .run(&connection_pool)
        .await
        .expect("Failed to migrate the database");

    connection_pool
}

#[tokio::test]
async fn write_to_db() {
    // Arrange
    let app = spawn_app().await;

    let id = Uuid::new_v4();
    let email = "test";
    let name = "test";
    let created_at = Utc::now();
    // Act
    sqlx::query!(
        r#"INSERT INTO example (id,email,name,created_at) VALUES ($1,$2,$3,$4)"#,
        id,
        email,
        name,
        created_at
    )
    .execute(&app.db_pool)
    .await
    .expect("Failed to write to DB.");

    // Assert
    let saved = sqlx::query!("SELECT email, name FROM example",)
        .fetch_one(&app.db_pool)
        .await
        .expect("Failed to fetch saved data.");

    assert_eq!(saved.email, email);
    assert_eq!(saved.name, name);
}

#[tokio::test]
<<<<<<< HEAD
async fn partition_pruning_enabled() {
    let app = spawn_app().await;
    let saved = sqlx::query!("SHOW enable_partition_pruning")
        .fetch_one(&app.db_pool)
        .await
        .expect("Failed to fetch config of database.");
    assert_eq!("on", saved.enable_partition_pruning.unwrap());
=======
async fn start_task() {
    // Arrange
    let app = spawn_app().await;

    let task_setting = TaskSetting {
        comment: None,
        sp500_fields: vec![],
        priority: None,
        include_sources: vec!["testurl".to_string()],
        exclude_sources: None,
    };

    // Act
    let runner = data_collector::runner::run(app.db_pool, vec![task_setting]);

    // Assert
    assert!(runner.await.is_ok())
>>>>>>> 4455d24a
}<|MERGE_RESOLUTION|>--- conflicted
+++ resolved
@@ -1,5 +1,5 @@
 use chrono::Utc;
-use data_collector::configuration::{get_configuration, DatabaseSettings, TaskSetting};
+use data_collector::configuration::{get_configuration, DatabaseSettings};
 use data_collector::telemetry::{get_subscriber, init_subscriber};
 use sqlx::types::Uuid;
 use sqlx::{Connection, Executor, PgConnection, PgPool};
@@ -7,12 +7,8 @@
 
 mod common;
 
-<<<<<<< HEAD
-// Ensure that the `tracing` stack is only initialized once using `once_cell`
-=======
 // Ensure that the `tracing` stack is only initialised once using `once_cell`
 // to enable logs in tests start test with "TEST_LOG=true cargo test"
->>>>>>> 4455d24a
 fn init_tracing() {
     static TRACING: OnceLock<()> = OnceLock::new();
     TRACING.get_or_init(|| {
@@ -101,15 +97,6 @@
 }
 
 #[tokio::test]
-<<<<<<< HEAD
-async fn partition_pruning_enabled() {
-    let app = spawn_app().await;
-    let saved = sqlx::query!("SHOW enable_partition_pruning")
-        .fetch_one(&app.db_pool)
-        .await
-        .expect("Failed to fetch config of database.");
-    assert_eq!("on", saved.enable_partition_pruning.unwrap());
-=======
 async fn start_task() {
     // Arrange
     let app = spawn_app().await;
@@ -127,5 +114,14 @@
 
     // Assert
     assert!(runner.await.is_ok())
->>>>>>> 4455d24a
+}
+
+#[tokio::test]
+async fn partition_pruning_enabled() {
+    let app = spawn_app().await;
+    let saved = sqlx::query!("SHOW enable_partition_pruning")
+        .fetch_one(&app.db_pool)
+        .await
+        .expect("Failed to fetch config of database.");
+    assert_eq!("on", saved.enable_partition_pruning.unwrap());
 }