[package]
name = "data_collector"
version = "0.1.0"
edition = "2021"

# See more keys and their definitions at https://doc.rust-lang.org/cargo/reference/manifest.html

[lib] # lib
path = "src/lib.rs"

[[bin]]
name = "data_collector"
path = "src/main.rs"



[dependencies]
<<<<<<< HEAD
anyhow = "1.0.83"
async-trait = "0.1.80"
chrono = { version = "0.4.38", default-features = false, features = ["clock", "serde"] }
config = "0.14.0"
=======
anyhow = "1"
async-trait = "0.1.74"
chrono = { version = "0.4.31", default-features = false, features = ["clock", "serde"] }
##config = "0.14.0"
## Remove when higher version than 0.14.0 is available
config = {git = "https://github.com/mehcode/config-rs"}
>>>>>>> 8dfcd9e3
filetime = "0.2.23"
futures-util = "0.3.30"
home = "0.5.9"
rand = "0.8.5"
reqwest = { version = "0.12.4", features = ["json", "blocking", "stream"] }
secrecy = { version = "0.8", features = ["serde"] }
serde = { version = "1.0.202", features = ["derive"] }
serde_json = "*"
serde_with = "*"
serde-aux = "4.5.0"
thiserror = "1.0.60"
tokio = { version = "1.37.0", features = ["macros", "rt-multi-thread"] }
tokio-stream = "0.1.15"
tracing = { version = "0.1", features = ["log"] } # facade to generate traces
tracing-bunyan-formatter = "0.3" # uses layer trait from tracing subscriber to build a processing pipeline for span data (see main)
tracing-log = "0.2" # redirect logs to tracing
tracing-subscriber = { version = "0.3", features = ["registry", "env-filter"] } # to actually print traces
uuid = { version = "1.8", features = ["v4"] }
zip = "0.6.6"

opentelemetry = "0.22"
opentelemetry_sdk = { version = "0.22", features = ["rt-tokio"] }
#opentelemetry-stdout = { version = "0.3", features = ["trace"] }
opentelemetry-otlp = { version = "0.15.0", features = ["metrics", "grpc-tonic", "tls-roots"] }
tracing-opentelemetry = "0.23"

[dev-dependencies]
filetime = "0.2.23"
httpmock = "0.7.0"
tempfile = "3.10.1"
rand = "0.8.5" # used to generate random election timeouts in a specific range
rusty-hook = "^0.11.2"

[dependencies.sqlx]
version = "0.7.3"
default-features = false
features = [
    "bigdecimal",
    "runtime-tokio-rustls",
    "macros",
    "postgres",
    "uuid",
    "chrono",
    "migrate",
]

[package.metadata.cargo-udeps.ignore]
development = ["rusty-hook"]


<|MERGE_RESOLUTION|>--- conflicted
+++ resolved
@@ -15,19 +15,12 @@
 
 
 [dependencies]
-<<<<<<< HEAD
 anyhow = "1.0.83"
 async-trait = "0.1.80"
 chrono = { version = "0.4.38", default-features = false, features = ["clock", "serde"] }
-config = "0.14.0"
-=======
-anyhow = "1"
-async-trait = "0.1.74"
-chrono = { version = "0.4.31", default-features = false, features = ["clock", "serde"] }
 ##config = "0.14.0"
 ## Remove when higher version than 0.14.0 is available
 config = {git = "https://github.com/mehcode/config-rs"}
->>>>>>> 8dfcd9e3
 filetime = "0.2.23"
 futures-util = "0.3.30"
 home = "0.5.9"
