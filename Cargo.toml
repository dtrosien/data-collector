--- conflicted
+++ resolved
@@ -14,29 +14,20 @@
 
 
 [dependencies]
-<<<<<<< HEAD
-reqwest = { version = "0.11", features = ["json", "blocking"] }
-tokio = { version = "1", features = ["full"] }
-serde = {version = "1.0.166", features = ["derive"] }
-serde_json = "1.0.107"
-chrono =  { version = "0.4.31", features = ["serde"] }
-
-=======
 tokio = { version = "1", features = ["macros", "rt-multi-thread"] }
-serde = { version = "1", features = ["derive"] }
+serde = { version = "1.0.166", features = ["derive"] }
 serde_json = "1.0.107"
 serde-aux = "4"
 config = "0.13"
 uuid = { version = "1", features = ["v4"] }
-chrono = { version = "0.4.22", default-features = false, features = ["clock"] }
+chrono = { version = "0.4.31", default-features = false, features = ["clock", "serde"] }
 tracing = { version = "0.1", features = ["log"] } # facade to generate traces
 tracing-subscriber = { version = "0.3", features = ["registry", "env-filter"] } # to actually print traces
 tracing-bunyan-formatter = "0.3" # uses layer trait from tracing subscriber to build a processing pipeline for span data (see main)
 tracing-log = "0.1" # redirect logs to tracing
 tracing-actix-web = "0.7" # replacement for acti-web-logger
 secrecy = { version = "0.8", features = ["serde"] }
->>>>>>> 369f5302
-
+reqwest = { version = "0.11", features = ["json", "blocking"] }
 httpmock = "0.6.8"
 
 
