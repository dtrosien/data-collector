[package]
name = "data_collector"
version = "0.1.0"
edition = "2021"

# See more keys and their definitions at https://doc.rust-lang.org/cargo/reference/manifest.html

[lib] # lib
path = "src/lib.rs"

[[bin]]
name = "data_collector"
path = "src/main.rs"


[dependencies]
<<<<<<< HEAD
anyhow = "1"
# async-recursion = "1.1.1"
async-trait = "0.1.74"
chrono = { version = "0.4.31", default-features = false, features = [
    "clock",
    "serde",
] }
=======
anyhow = "1.0.83"
async-trait = "0.1.80"
chrono = { version = "0.4.38", default-features = false, features = ["clock", "serde"] }
>>>>>>> 7394d2ea
##config = "0.14.0"
## Remove when higher version than 0.14.0 is available
config = { git = "https://github.com/mehcode/config-rs" }
filetime = "0.2.23"
futures-util = "0.3.30"
home = "0.5.9"
priority-queue = "2.0.3"
rand = "0.8.5"
<<<<<<< HEAD
reqwest = { version = "0.12.5", features = ["json", "blocking", "stream"] }
=======
reqwest = { version = "0.12.4", features = ["json", "blocking", "stream"] }
>>>>>>> 7394d2ea
secrecy = { version = "0.8", features = ["serde"] }
serde = { version = "1.0.202", features = ["derive"] }
serde_json = "*"
serde_with = "*"
serde-aux = "4.5.0"
thiserror = "1.0.60"
tokio = { version = "1.37.0", features = ["macros", "rt-multi-thread"] }
tokio-stream = "0.1.15"
tracing = { version = "0.1", features = ["log"] } # facade to generate traces
tracing-bunyan-formatter = "0.3" # uses layer trait from tracing subscriber to build a processing pipeline for span data (see main)
tracing-log = "0.2" # redirect logs to tracing
<<<<<<< HEAD
tracing-subscriber = { version = "0.3", features = [
    "registry",
    "env-filter",
] } # to actually print traces
uuid = { version = "1", features = ["v4"] }
=======
tracing-subscriber = { version = "0.3", features = ["registry", "env-filter"] } # to actually print traces
uuid = { version = "1.8", features = ["v4"] }
>>>>>>> 7394d2ea
zip = "0.6.6"

opentelemetry = "0.22"
opentelemetry_sdk = { version = "0.22", features = ["rt-tokio"] }
#opentelemetry-stdout = { version = "0.3", features = ["trace"] }
opentelemetry-otlp = { version = "0.15.0", features = [
    "metrics",
    "grpc-tonic",
    "tls-roots",
] }
tracing-opentelemetry = "0.23"

[dev-dependencies]
filetime = "0.2.23"
httpmock = "0.7.0"
<<<<<<< HEAD
tempfile = "3.9.0"
rand = "0.8.5"         # used to generate random election timeouts in a specific range
=======
tempfile = "3.10.1"
rand = "0.8.5" # used to generate random election timeouts in a specific range
>>>>>>> 7394d2ea
rusty-hook = "^0.11.2"

[dependencies.sqlx]
version = "0.7.4"
default-features = false
features = [
    "bigdecimal",
    "runtime-tokio",
    "tls-rustls",
    "macros",
    "postgres",
    "uuid",
    "chrono",
    "migrate",
]

[package.metadata.cargo-udeps.ignore]
development = ["rusty-hook"]<|MERGE_RESOLUTION|>--- conflicted
+++ resolved
@@ -14,19 +14,12 @@
 
 
 [dependencies]
-<<<<<<< HEAD
-anyhow = "1"
-# async-recursion = "1.1.1"
-async-trait = "0.1.74"
-chrono = { version = "0.4.31", default-features = false, features = [
+anyhow = "1.0.83"
+async-trait = "0.1.80"
+chrono = { version = "0.4.38", default-features = false, features = [
     "clock",
     "serde",
 ] }
-=======
-anyhow = "1.0.83"
-async-trait = "0.1.80"
-chrono = { version = "0.4.38", default-features = false, features = ["clock", "serde"] }
->>>>>>> 7394d2ea
 ##config = "0.14.0"
 ## Remove when higher version than 0.14.0 is available
 config = { git = "https://github.com/mehcode/config-rs" }
@@ -35,11 +28,7 @@
 home = "0.5.9"
 priority-queue = "2.0.3"
 rand = "0.8.5"
-<<<<<<< HEAD
 reqwest = { version = "0.12.5", features = ["json", "blocking", "stream"] }
-=======
-reqwest = { version = "0.12.4", features = ["json", "blocking", "stream"] }
->>>>>>> 7394d2ea
 secrecy = { version = "0.8", features = ["serde"] }
 serde = { version = "1.0.202", features = ["derive"] }
 serde_json = "*"
@@ -51,16 +40,11 @@
 tracing = { version = "0.1", features = ["log"] } # facade to generate traces
 tracing-bunyan-formatter = "0.3" # uses layer trait from tracing subscriber to build a processing pipeline for span data (see main)
 tracing-log = "0.2" # redirect logs to tracing
-<<<<<<< HEAD
 tracing-subscriber = { version = "0.3", features = [
     "registry",
     "env-filter",
 ] } # to actually print traces
 uuid = { version = "1", features = ["v4"] }
-=======
-tracing-subscriber = { version = "0.3", features = ["registry", "env-filter"] } # to actually print traces
-uuid = { version = "1.8", features = ["v4"] }
->>>>>>> 7394d2ea
 zip = "0.6.6"
 
 opentelemetry = "0.22"
@@ -76,13 +60,8 @@
 [dev-dependencies]
 filetime = "0.2.23"
 httpmock = "0.7.0"
-<<<<<<< HEAD
 tempfile = "3.9.0"
 rand = "0.8.5"         # used to generate random election timeouts in a specific range
-=======
-tempfile = "3.10.1"
-rand = "0.8.5" # used to generate random election timeouts in a specific range
->>>>>>> 7394d2ea
 rusty-hook = "^0.11.2"
 
 [dependencies.sqlx]
