[package]
name = "data_collector"
version = "0.1.0"
edition = "2021"

# See more keys and their definitions at https://doc.rust-lang.org/cargo/reference/manifest.html

[lib] # lib
path = "src/lib.rs"

[[bin]]
name = "data-collector"
path = "src/main.rs"


[dependencies]
<<<<<<< HEAD
serde = "1.0.166"
serde_json = "1.0.107"
config = "0.13.3"
=======
tokio = { version = "1", features = ["macros", "rt-multi-thread"] }
serde = { version = "1", features = ["derive"] }
serde-aux = "4"
config = "0.13"
uuid = { version = "1", features = ["v4"] }
chrono = { version = "0.4.22", default-features = false, features = ["clock"] }
tracing = { version = "0.1", features = ["log"] } # facade to generate traces
tracing-subscriber = { version = "0.3", features = ["registry", "env-filter"] } # to actually print traces
tracing-bunyan-formatter = "0.3" # uses layer trait from tracing subscriber to build a processing pipeline for span data (see main)
tracing-log = "0.1" # redirect logs to tracing
tracing-actix-web = "0.7" # replacement for acti-web-logger
secrecy = { version = "0.8", features = ["serde"] }
>>>>>>> 6cdf3774


[dependencies.sqlx]
version = "0.7.2"
default-features = false
features = [
    "runtime-tokio-rustls",
    "macros",
    "postgres",
    "uuid",
    "chrono",
    "migrate"
]

[dev-dependencies]<|MERGE_RESOLUTION|>--- conflicted
+++ resolved
@@ -14,13 +14,9 @@
 
 
 [dependencies]
-<<<<<<< HEAD
-serde = "1.0.166"
-serde_json = "1.0.107"
-config = "0.13.3"
-=======
 tokio = { version = "1", features = ["macros", "rt-multi-thread"] }
 serde = { version = "1", features = ["derive"] }
+serde_json = "1.0.107"
 serde-aux = "4"
 config = "0.13"
 uuid = { version = "1", features = ["v4"] }
@@ -31,7 +27,6 @@
 tracing-log = "0.1" # redirect logs to tracing
 tracing-actix-web = "0.7" # replacement for acti-web-logger
 secrecy = { version = "0.8", features = ["serde"] }
->>>>>>> 6cdf3774
 
 
 [dependencies.sqlx]
