--- conflicted
+++ resolved
@@ -30,14 +30,7 @@
 #[derive(serde::Deserialize)]
 pub struct TaskSetting {
     pub comment: Option<String>,
-<<<<<<< HEAD
     pub actions: Vec<String>,
-    pub sp500_fields: Vec<String>,
-    #[serde(deserialize_with = "deserialize_option_number_from_string")]
-    pub priority: Option<u16>,
-    pub include_sources: Vec<String>,
-    pub exclude_sources: Option<Vec<String>>,
-=======
     pub sp500_fields: Vec<sp500_fields::Fields>,
     #[serde(
         deserialize_with = "deserialize_number_from_string",
@@ -60,7 +53,6 @@
 
 fn default_exclude_source() -> Vec<CollectorSource> {
     vec![]
->>>>>>> ccf63448
 }
 
 impl DatabaseSettings {
