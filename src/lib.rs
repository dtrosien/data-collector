<<<<<<< HEAD
pub mod collect_config;
pub mod configuration;
pub mod db;
pub mod nyse;
=======
pub mod client;
pub mod configuration;
pub mod db;
pub mod task;
>>>>>>> 026afe63
pub mod telemetry;

extern crate core;<|MERGE_RESOLUTION|>--- conflicted
+++ resolved
@@ -1,14 +1,9 @@
-<<<<<<< HEAD
+pub mod client;
 pub mod collect_config;
 pub mod configuration;
 pub mod db;
 pub mod nyse;
-=======
-pub mod client;
-pub mod configuration;
-pub mod db;
 pub mod task;
->>>>>>> 026afe63
 pub mod telemetry;
 
 extern crate core;