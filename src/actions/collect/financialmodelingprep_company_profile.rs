use crate::api_keys::api_key::Status::{self};
use crate::api_keys::api_key::{ApiKey, ApiKeyPlatform};
use crate::api_keys::key_manager::KeyManager;
use crate::dag_schedule::task::TaskError::UnexpectedError;
use crate::dag_schedule::task::{Runnable, StatsMap};
use async_trait::async_trait;
use chrono::NaiveDate;

use futures_util::TryFutureExt;
use reqwest::Client;
use secrecy::{ExposeSecret, Secret};
use serde::{Deserialize, Serialize};
use serde_with::{serde_as, DisplayFromStr, NoneAsEmptyString};
use sqlx::PgPool;
use std::fmt::{Debug, Display};
use std::sync::{Arc, Mutex};
use tracing::{debug, info, warn};

const URL: &str = "https://financialmodelingprep.com/api/v3/profile/";
const PLATFORM: &ApiKeyPlatform = &ApiKeyPlatform::Financialmodelingprep;
const WAIT_FOR_KEY: bool = false;

#[derive(Clone, Debug)]
struct IssueSymbols {
    issue_symbol: String,
}

#[derive(Debug)]
struct FinancialmodelingprepCompanyProfileRequest<'a> {
    base: String,
    api_key: &'a mut Box<dyn ApiKey>,
}

impl FinancialmodelingprepCompanyProfileRequest<'_> {
    fn expose_secret(&mut self) -> String {
        self.base.clone() + self.api_key.get_secret().expose_secret()
    }
}

impl Display for FinancialmodelingprepCompanyProfileRequest<'_> {
    fn fmt(&self, f: &mut std::fmt::Formatter<'_>) -> std::fmt::Result {
        write!(f, "{}", &self.base)?;
        Secret::new(self.api_key.expose_secret_for_data_structure().clone()).fmt(f)
    }
}

#[derive(Debug)]
pub struct FinancialmodelingprepCompanyProfileCollector {
    pool: PgPool,
    client: Client,
    key_manager: Arc<Mutex<KeyManager>>,
}

impl FinancialmodelingprepCompanyProfileCollector {
    #[tracing::instrument(level = "debug", skip_all)]
    pub fn new(pool: PgPool, client: Client, key_manager: Arc<Mutex<KeyManager>>) -> Self {
        FinancialmodelingprepCompanyProfileCollector {
            pool,
            client,
            key_manager,
        }
    }
}

impl Display for FinancialmodelingprepCompanyProfileCollector {
    fn fmt(&self, f: &mut std::fmt::Formatter<'_>) -> std::fmt::Result {
        write!(f, "FinancialmodelingprepCompanyProfileColletor struct.")
    }
}

#[async_trait]
impl Runnable for FinancialmodelingprepCompanyProfileCollector {
    #[tracing::instrument(name = "Run FinancialmodelingprepCompanyProfileColletor", skip(self))]
    async fn run(&self) -> Result<Option<StatsMap>, crate::dag_schedule::task::TaskError> {
        // TODO: Can I check before if a key exists?
        // if self.api_keys.len() > 0 {
        load_and_store_missing_data(
            self.pool.clone(),
            self.client.clone(),
            self.key_manager.clone(),
        )
        .map_err(UnexpectedError)
        .await?;
        // } else {
        //     error!("No Api key provided for FinancialmodelingprepCompanyProfileColletor");
        //     return Err(UnexpectedError(Error::msg(
        //         "FinancialmodelingprepCompanyProfileColletor key not provided",
        //     )));
        // }
        Ok(None)
    }
}

#[derive(Debug, Clone, PartialEq, Serialize, Deserialize)]
#[serde(untagged)]
enum Responses {
    NotFound(Vec<EmptyStruct>),
    Data(Vec<CompanyProfileElement>),
    KeyExhausted(ErrorStruct),
}

#[derive(Debug, Clone, PartialEq, Serialize, Deserialize)]
pub struct EmptyStruct;

#[serde_as]
#[derive(Debug, Clone, PartialEq, Serialize, Deserialize)]
pub struct ErrorStruct {
    #[serde(rename = "Error Message")]
    error_message: String,
}

#[serde_as]
#[derive(Debug, Clone, PartialEq, Serialize, Deserialize)]
#[serde(rename_all = "camelCase")]
pub struct CompanyProfileElement {
    symbol: String,
    price: Option<f64>,
    beta: Option<f64>,
    vol_avg: Option<i64>,
    mkt_cap: Option<i64>,
    last_div: Option<f64>,
    range: Option<String>,
    changes: Option<f64>,
<<<<<<< HEAD
    company_name: String, //TODO: Must be optional. Yes, there is data with company name null...
=======
    company_name: Option<String>,
>>>>>>> 7394d2ea
    currency: Option<String>,
    cik: Option<String>,
    isin: Option<String>,
    cusip: Option<String>,
    exchange: Option<String>,
    exchange_short_name: Option<String>,
    industry: Option<String>,
    website: Option<String>,
    description: Option<String>,
    ceo: Option<String>,
    sector: Option<String>,
    country: Option<String>,
    #[serde_as(as = "Option<DisplayFromStr>")]
    full_time_employees: Option<i32>,
    phone: Option<String>,
    address: Option<String>,
    city: Option<String>,
    state: Option<String>,
    zip: Option<String>,
    dcf_diff: Option<f64>,
    dcf: Option<f64>,
    image: Option<String>,
    #[serde_as(as = "NoneAsEmptyString")]
    ipo_date: Option<NaiveDate>,
    default_image: Option<bool>,
    is_etf: Option<bool>,
    is_actively_trading: Option<bool>,
    is_adr: Option<bool>,
    is_fund: Option<bool>,
}

#[tracing::instrument(level = "debug", skip_all)]
pub async fn load_and_store_missing_data(
    connection_pool: PgPool,
    client: Client,
    key_manager: Arc<Mutex<KeyManager>>,
) -> Result<(), anyhow::Error> {
    load_and_store_missing_data_given_url(connection_pool, client, key_manager, URL).await
}

#[tracing::instrument(level = "debug", skip_all)]
async fn load_and_store_missing_data_given_url(
    connection_pool: sqlx::Pool<sqlx::Postgres>,
    client: Client,
    key_manager: Arc<Mutex<KeyManager>>,
    url: &str,
) -> Result<(), anyhow::Error> {
    info!("Starting to load Financialmodelingprep Company Profile Colletor.");
    let mut potential_issue_sybmol: Option<String> =
        get_next_issue_symbol(&connection_pool).await?;
    let mut general_api_key =
        KeyManager::get_new_apikey_or_wait(key_manager.clone(), WAIT_FOR_KEY, PLATFORM).await;
    let mut _successful_request_counter: u16 = 0; // Variable actually used, but clippy is buggy? with the shorthand += below. (clippy 0.1.79)
    while let (Some(issue_sybmol), Some(mut api_key)) =
        (potential_issue_sybmol.as_ref(), general_api_key.take())
    {
        info!("Requesting symbol {}", issue_sybmol);
        let mut request = create_finprep_company_request(url, issue_sybmol, &mut api_key);
        debug!("Financialmodelingprep Company request: {}", request);
        let response = client
            .get(request.expose_secret())
            .send()
            .await?
            .text()
            .await?;
        debug!("Response: {}", response);

        //TODO: Handle error
        let parsed = crate::utils::action_helpers::parse_response::<Responses>(&response)?;

        match parsed {
            Responses::Data(data) => {
                store_data(data, &connection_pool).await?;
                _successful_request_counter += 1;
            }
            Responses::KeyExhausted(_) => {
                api_key.set_status(Status::Exhausted);
            }
            Responses::NotFound(_) => {
                info!("Stock symbol '{}' not found.", issue_sybmol);
                add_missing_issue_symbol(issue_sybmol, &connection_pool).await?;
            }
        }

        potential_issue_sybmol = get_next_issue_symbol(&connection_pool).await?;
        general_api_key = KeyManager::exchange_apikey_or_wait_if_non_ready(
            key_manager.clone(),
            WAIT_FOR_KEY,
            api_key,
            PLATFORM,
        )
        .await;
    }
    if let Some(api_key) = general_api_key {
        let mut d = key_manager.lock().expect("msg");
        d.add_key_by_platform(api_key);
    }
    Ok(())
}

async fn get_next_issue_symbol(connection_pool: &PgPool) -> Result<Option<String>, anyhow::Error> {
    let missing_issue_symbols = sqlx::query_as!(
        IssueSymbols,
        "SELECT issue_symbol FROM source_symbol_warden ssw  where financial_modeling_prep = false"
    )
    .fetch_all(connection_pool)
    .await?;
    let missing_issue_symbols = missing_issue_symbols
        .into_iter()
        .map(|issue_symbol| issue_symbol.issue_symbol)
        .collect::<Vec<_>>();

    let query_result = sqlx::query!(
        "select issue_symbol
        from master_data md
        where issue_symbol not in 
          (select distinct(symbol) 
           from financialmodelingprep_company_profile fcp) and issue_symbol not in (select unnest($1::text[]))
        order by issue_symbol limit 1",
        &missing_issue_symbols
    )
    .fetch_one(connection_pool)
    .await;

    match query_result {
        Ok(_) => Ok(Some(query_result?.issue_symbol)),
        Err(_) => Ok(Option::None),
    }
}

async fn store_data(
    data: Vec<CompanyProfileElement>,
    connection_pool: &PgPool,
) -> Result<(), anyhow::Error> {
    sqlx::query!(r#"INSERT INTO financialmodelingprep_company_profile (symbol, price, beta, vol_avg, mkt_cap, last_div, "range", changes, company_name, currency, cik, isin, cusip, exchange, exchange_short_name, industry, website, description, ceo, sector, country, full_time_employees, phone, address, city, state, zip, dcf_diff, dcf, image, ipo_date, default_image, is_etf, is_actively_trading, is_adr, is_fund)
    Select * from UNNEST ($1::text[], $2::float[], $3::float[], $4::integer[], $5::float[], $6::float[], $7::text[], $8::float[], $9::text[], $10::text[], $11::text[], $12::text[], $13::text[], $14::text[], $15::text[], $16::text[], $17::text[], $18::text[], $19::text[], $20::text[], $21::text[], $22::integer[], $23::text[], $24::text[], $25::text[], $26::text[], $27::text[], $28::float[], $29::float[], $30::text[], $31::date[], $32::bool[], $33::bool[], $34::bool[], $35::bool[], $36::bool[]) on conflict do nothing"#,
   &vec![data[0].symbol.to_string()],
   &vec![data[0].price] as _,
   &vec![data[0].beta] as _,
   &vec![data[0].vol_avg] as _,
   &vec![data[0].mkt_cap] as _,
   &vec![data[0].last_div] as _,
   &vec![data[0].range.clone()] as _,
   &vec![data[0].changes] as _,
   &vec![data[0].company_name.clone()] as _,
   &vec![data[0].currency.clone()] as _,
   &vec![data[0].cik.clone()] as _,
   &vec![data[0].isin.clone()] as _,
   &vec![data[0].cusip.clone()] as _,
   &vec![data[0].exchange.clone()] as _,
   &vec![data[0].exchange_short_name.clone()] as _,
   &vec![data[0].industry.clone()] as _,
   &vec![data[0].website.clone()] as _,
   &vec![data[0].description.clone()] as _,
   &vec![data[0].ceo.clone()] as _,
   &vec![data[0].sector.clone()] as _,
   &vec![data[0].country.clone()] as _,
   &vec![data[0].full_time_employees.clone()] as _,
   &vec![data[0].phone.clone()] as _,
   &vec![data[0].address.clone()] as _,
   &vec![data[0].city.clone()] as _,
   &vec![data[0].state.clone()] as _,
   &vec![data[0].zip.clone()] as _,
   &vec![data[0].dcf_diff] as _,
   &vec![data[0].dcf] as _,
   &vec![data[0].image.clone()] as _,
   &vec![data[0].ipo_date] as _,
   &vec![data[0].default_image] as _,
   &vec![data[0].is_etf] as _,
   &vec![data[0].is_actively_trading] as _,
   &vec![data[0].is_adr] as _,
   &vec![data[0].is_fund] as _
    )
    .execute(connection_pool).await?;

    Ok(())
}

async fn add_missing_issue_symbol(
    issue_symbol: &str,
    connection_pool: &PgPool,
) -> Result<(), anyhow::Error> {
    sqlx::query!(
        r#"INSERT INTO source_symbol_warden (issue_symbol, financial_modeling_prep)
      VALUES($1, false)
      ON CONFLICT(issue_symbol)
      DO UPDATE SET
        financial_modeling_prep = false"#,
        issue_symbol
    )
    .execute(connection_pool)
    .await?;
    Ok(())
}

///  Example output https://financialmodelingprep.com/api/v3/profile/AAPL?apikey=TOKEN
// #[tracing::instrument(level = "debug", skip_all)],
fn create_finprep_company_request<'a>(
    base_url: &'a str,
    issue_symbol: &'a str,
    api_key: &'a mut Box<dyn ApiKey>,
) -> FinancialmodelingprepCompanyProfileRequest<'a> {
    let base_request_url = base_url.to_string() + issue_symbol.to_string().as_str() + "?apikey=";
    FinancialmodelingprepCompanyProfileRequest {
        base: base_request_url,
        api_key,
    }
}

#[cfg(test)]
mod test {
    use super::ErrorStruct;
    use crate::actions::collect::financialmodelingprep_company_profile::{
        CompanyProfileElement, EmptyStruct, Responses,
    };
    use chrono::NaiveDate;

    #[test]
    fn parse_data_response() {
        let input_json = r#"[
            {
              "symbol": "A",
              "price": 137.74,
              "beta": 1.122,
              "volAvg": 1591377,
              "mktCap": 40365395700,
              "lastDiv": 0.94,
              "range": "96.8-151.58",
              "changes": 1.37,
              "companyName": "Agilent Technologies, Inc.",
              "currency": "USD",
              "cik": "0001090872",
              "isin": "US00846U1016",
              "cusip": "00846U101",
              "exchange": "New York Stock Exchange",
              "exchangeShortName": "NYSE",
              "industry": "Medical - Diagnostics & Research",
              "website": "https://www.agilent.com",
              "description": "Agilent Technologies",
              "ceo": "Mr. Michael R. McMullen",
              "sector": "Healthcare",
              "country": "US",
              "fullTimeEmployees": "17700",
              "phone": "800 227 9770",
              "address": "5301 Stevens Creek Boulevard",
              "city": "Santa Clara",
              "state": "CA",
              "zip": "95051",
              "dcfDiff": 53.46901,
              "dcf": 84.27099210145948,
              "image": "https://financialmodelingprep.com/image-stock/A.png",
              "ipoDate": "1999-11-18",
              "defaultImage": false,
              "isEtf": false,
              "isActivelyTrading": true,
              "isAdr": false,
              "isFund": false
            }
          ]"#;
        let parsed = crate::utils::action_helpers::parse_response::<Responses>(input_json).unwrap();

        let instrument = CompanyProfileElement {
            symbol: "A".to_string(),
            price: Some(137.74),
            beta: Some(1.122),
            vol_avg: Some(1591377),
            mkt_cap: Some(40365395700),
            last_div: Some(0.94),
            range: Some("96.8-151.58".to_string()),
            changes: Some(1.37),
            company_name: Some("Agilent Technologies, Inc.".to_string()),
            currency: Some("USD".to_string()),
            cik: Some("0001090872".to_string()),
            isin: Some("US00846U1016".to_string()),
            cusip: Some("00846U101".to_string()),
            exchange: Some("New York Stock Exchange".to_string()),
            exchange_short_name: Some("NYSE".to_string()),
            industry: Some("Medical - Diagnostics & Research".to_string()),
            website: Some("https://www.agilent.com".to_string()),
            description: Some("Agilent Technologies".to_string()),
            ceo: Some("Mr. Michael R. McMullen".to_string()),
            sector: Some("Healthcare".to_string()),
            country: Some("US".to_string()),
            full_time_employees: Some(17700),
            phone: Some("800 227 9770".to_string()),
            address: Some("5301 Stevens Creek Boulevard".to_string()),
            city: Some("Santa Clara".to_string()),
            state: Some("CA".to_string()),
            zip: Some("95051".to_string()),
            dcf_diff: Some(53.46901),
            dcf: Some(84.27099210145948),
            image: Some("https://financialmodelingprep.com/image-stock/A.png".to_string()),
            ipo_date: Some(
                NaiveDate::parse_from_str("1999-11-18", "%Y-%m-%d").expect("Parsing constant."),
            ),
            default_image: Some(false),
            is_etf: Some(false),
            is_actively_trading: Some(true),
            is_adr: Some(false),
            is_fund: Some(false),
        };
        match parsed {
            Responses::Data(data) => {
                assert_eq!(data[0], instrument);
            }
            _ => panic!("Data no parsable"),
        }
    }

    #[test]
    fn parse_data_struct_with_empty_ipo() {
        let input_json = r#"[
            {
              "symbol": "A",
              "price": 137.74,
              "beta": 1.122,
              "volAvg": 1591377,
              "mktCap": 40365395700,
              "lastDiv": 0.94,
              "range": "96.8-151.58",
              "changes": 1.37,
              "companyName": "Agilent Technologies, Inc.",
              "currency": "USD",
              "cik": "0001090872",
              "isin": "US00846U1016",
              "cusip": "00846U101",
              "exchange": "New York Stock Exchange",
              "exchangeShortName": "NYSE",
              "industry": "Medical - Diagnostics & Research",
              "website": "https://www.agilent.com",
              "description": "Agilent Technologies",
              "ceo": "Mr. Michael R. McMullen",
              "sector": "Healthcare",
              "country": "US",
              "fullTimeEmployees": "17700",
              "phone": "800 227 9770",
              "address": "5301 Stevens Creek Boulevard",
              "city": "Santa Clara",
              "state": "CA",
              "zip": "95051",
              "dcfDiff": 53.46901,
              "dcf": 84.27099210145948,
              "image": "https://financialmodelingprep.com/image-stock/A.png",
              "ipoDate": "",
              "defaultImage": false,
              "isEtf": false,
              "isActivelyTrading": true,
              "isAdr": false,
              "isFund": false
            }
          ]"#;
        let parsed =
            crate::utils::action_helpers::parse_response::<Vec<CompanyProfileElement>>(input_json)
                .unwrap();
        // ALTER TABLE public.financialmodelingprep_company_profile ALTER COLUMN company_name DROP NOT NULL;

        let instrument = CompanyProfileElement {
            symbol: "A".to_string(),
            price: Some(137.74),
            beta: Some(1.122),
            vol_avg: Some(1591377),
            mkt_cap: Some(40365395700),
            last_div: Some(0.94),
            range: Some("96.8-151.58".to_string()),
            changes: Some(1.37),
            company_name: Some("Agilent Technologies, Inc.".to_string()),
            currency: Some("USD".to_string()),
            cik: Some("0001090872".to_string()),
            isin: Some("US00846U1016".to_string()),
            cusip: Some("00846U101".to_string()),
            exchange: Some("New York Stock Exchange".to_string()),
            exchange_short_name: Some("NYSE".to_string()),
            industry: Some("Medical - Diagnostics & Research".to_string()),
            website: Some("https://www.agilent.com".to_string()),
            description: Some("Agilent Technologies".to_string()),
            ceo: Some("Mr. Michael R. McMullen".to_string()),
            sector: Some("Healthcare".to_string()),
            country: Some("US".to_string()),
            full_time_employees: Some(17700),
            phone: Some("800 227 9770".to_string()),
            address: Some("5301 Stevens Creek Boulevard".to_string()),
            city: Some("Santa Clara".to_string()),
            state: Some("CA".to_string()),
            zip: Some("95051".to_string()),
            dcf_diff: Some(53.46901),
            dcf: Some(84.27099210145948),
            image: Some("https://financialmodelingprep.com/image-stock/A.png".to_string()),
            ipo_date: None,
            default_image: Some(false),
            is_etf: Some(false),
            is_actively_trading: Some(true),
            is_adr: Some(false),
            is_fund: Some(false),
        };
        assert_eq!(parsed[0], instrument);
    }

    #[test]
    fn parse_empty_response() {
        let input_json = r#"[]"#;
        let parsed_response =
            crate::utils::action_helpers::parse_response::<Responses>(input_json).unwrap();

        match parsed_response {
            Responses::NotFound(a) => assert_eq!(a.len(), 0),
            _ => panic!("Wrong parse!"),
        }
    }

    #[test]
    fn parse_empty_struct() {
        let input_json = r#"[]"#;
        let parsed_response =
            crate::utils::action_helpers::parse_response::<Vec<EmptyStruct>>(input_json).unwrap();

        assert_eq!(parsed_response.len(), 0);
    }

    #[test]
    fn parse_error_response() {
        let input_json = r#"{"Error Message": "Limit Reach."}"#;
        let parsed_response =
            crate::utils::action_helpers::parse_response::<Responses>(input_json).unwrap();

        match parsed_response {
            Responses::KeyExhausted(a) => assert_eq!(a.error_message, "Limit Reach."),
            _ => panic!("Wrong parse!"),
        };
    }

    #[test]
    fn parse_error_struct() {
        let input_json = r#"{"Error Message": "Limit Reach."}"#;
        let parsed_response =
            crate::utils::action_helpers::parse_response::<ErrorStruct>(input_json).unwrap();

        assert_eq!(parsed_response.error_message, "Limit Reach.");
    }
}<|MERGE_RESOLUTION|>--- conflicted
+++ resolved
@@ -121,11 +121,7 @@
     last_div: Option<f64>,
     range: Option<String>,
     changes: Option<f64>,
-<<<<<<< HEAD
-    company_name: String, //TODO: Must be optional. Yes, there is data with company name null...
-=======
     company_name: Option<String>,
->>>>>>> 7394d2ea
     currency: Option<String>,
     cik: Option<String>,
     isin: Option<String>,
