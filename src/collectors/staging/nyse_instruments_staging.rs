--- conflicted
+++ resolved
@@ -162,7 +162,7 @@
     sqlx::query!(
         r##"
         update master_data set instrument = instrument_type
-        from (select replace(symbol_esignal_ticker,'/','-') as ni_ticker, instrument_type 
+        from (select replace(symbol_esignal_ticker,'/','-') as ni_ticker, instrument_type
                 from
                    nyse_instruments ni
                 where
@@ -181,12 +181,12 @@
 ) -> Result<(), anyhow::Error> {
     sqlx::query!(
         r##"
-    update nyse_instruments  set is_staged = true 
-    from   (select issue_symbol  
+    update nyse_instruments  set is_staged = true
+    from   (select issue_symbol
             from master_data
             where instrument notnull
             ) as r
-    where 
+    where
         replace(symbol_esignal_ticker,'/','-') = r.issue_symbol;"##
     )
     .execute(connection_pool)
@@ -425,17 +425,9 @@
         //Staging instruments
         copy_instruments_to_master_data(&pool).await.unwrap();
 
-<<<<<<< HEAD
-        //Then
-        let md_result = sqlx::query!(
-            "select * from master_data where issue_symbol in ('$ESGE.IV', 'MTUL','$OEX','GNS','MHLA','IGZ','EGOX','ABCD')
-            and is_company notnull")
-            .fetch_all(&pool)
-=======
         //Then instrument in master data
         let md_result = sqlx::query!("select * from master_data where issue_symbol = 'MHLA'")
             .fetch_one(&pool)
->>>>>>> 7fb62e54
             .await
             .unwrap();
 
