--- conflicted
+++ resolved
@@ -1,6 +1,3 @@
-<<<<<<< HEAD
-mod nyse;
-=======
 #![allow(dead_code)]
 use data_collector::collect_config::collect_conf;
 use std::error::Error;
@@ -11,15 +8,17 @@
 
     Ok(())
 }
->>>>>>> 369f5302
 
-#[tokio::main]
-async fn main() -> Result<(), Box<dyn std::error::Error>> {
-    let url = "https://listingmanager.nyse.com/api/corpax/";
-    let nyse_records = nyse::nyse::load_and_store_missing_data(url).await;
-    if let Ok(x) = nyse_records {
-        println!("Loaded {} records.", x.len());
+fn say_hello() -> String {
+    "Hello, world!".to_string()
+}
+
+#[cfg(test)]
+mod tests {
+    use crate::say_hello;
+
+    #[test]
+    fn say_hello_test() {
+        assert_eq!(say_hello(), format!("Hello, world!"))
     }
-    print!("done{}", "");
-    Ok(())
 }