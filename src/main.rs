--- conflicted
+++ resolved
@@ -1,18 +1,12 @@
-<<<<<<< HEAD
 #![allow(dead_code)]
 use collect_config::collect_conf::collect_conf;
 use std::error::Error;
-mod collect_config;
+use data_collector::db;
 
 fn main() -> Result<(), Box<dyn Error>> {
     let tasks = collect_conf::load_file("configs/config.yaml").unwrap();
 
     Ok(())
-=======
-use data_collector::db;
-fn main() {
-    println!("{}", say_hello());
->>>>>>> 6cdf3774
 }
 
 fn say_hello() -> String {
