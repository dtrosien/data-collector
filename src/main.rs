--- conflicted
+++ resolved
@@ -1,16 +1,10 @@
 extern crate tracing;
 
+use data_collector::collectors::source_apis::nyse_instruments;
 use data_collector::configuration::get_configuration;
 use data_collector::db;
-<<<<<<< HEAD
-use data_collector::runner::run;
-use data_collector::source_apis::{nyse_events, nyse_instruments};
-use data_collector::telemetry::{get_subscriber, init_subscriber};
-
-=======
 use data_collector::startup::run;
 use data_collector::utils::telemetry::{get_subscriber, init_subscriber};
->>>>>>> 3a84d9dc
 use std::error::Error;
 
 #[tokio::main]
@@ -20,17 +14,7 @@
 
     let configuration = get_configuration().expect("Failed to read configuration.");
     let connection_pool = db::create_connection_pool(&configuration);
-<<<<<<< HEAD
     connection_pool.set_connect_options(configuration.database.with_db());
-    nyse_instruments::load_and_store_missing_data(connection_pool.clone())
-        .await
-        .unwrap();
-
-    nyse_events::load_and_store_missing_data(connection_pool.clone())
-        .await
-        .unwrap();
-=======
->>>>>>> 3a84d9dc
 
     run(connection_pool, &configuration.application.tasks).await?;
 
