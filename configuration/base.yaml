--- conflicted
+++ resolved
@@ -20,7 +20,6 @@
   
   
   tasks:
-<<<<<<< HEAD
     - comment: Helpful comment
       actions: [Collect]
       sp500_fields:
@@ -32,34 +31,24 @@
       actions: [Stage]
       sp500_fields:
         - NYSE
-      execution_sequence_position: 2
+      priority: 2
       include_sources:
         - ALL
-    - comment: Helpful comment1
-      actions: [Collect]
-      sp500_fields:
-        - MARKET_CAP
-        - MONTH_TRADING_VOLUME 
-      execution_sequence_position: 3
-      include_sources:
-        - POLYGON_GROUPED_DAILY
-    - comment: Helpful comment1
-      actions: [Collect]
-      sp500_fields:
-        - MARKET_CAP
-        - MONTH_TRADING_VOLUME 
-      execution_sequence_position: 4
-      include_sources:
-        - POLYGON_OPEN_CLOSE
-...
-=======
-    - name: task_1
-      task_type: Dummy
-      comment: Helpful comment
-    - name: task_2
-      task_type: Dummy
-      comment: Helpful comment
-    - name: task_3
-      task_type: Dummy
-      comment: Helpful comment
->>>>>>> c0a75415
+    # - comment: Helpful comment1
+    #   actions: [Collect]
+    #   sp500_fields:
+    #     - MARKET_CAP
+    #     - MONTH_TRADING_VOLUME 
+    #   priority: 2
+    #   include_sources:
+    #     - ALL
+    #   exclude_sources:
+    #     - NYSE_EVENTS
+    # - comment: Helpful comment1
+    #   actions: [Collect,Stage]
+    #   sp500_fields:
+    #     - LOCATION
+    #   priority: 2
+    #   include_sources:
+    #     - NYSE_EVENTS
+...