database:
  host: "localhost"
  port: 6543
  username: "postgres"
  password: "password"
  database_name: "collector"
application:
  http_client:
    timeout_milliseconds: 1000000
  # Defines tasks eligible for execution.
  # Note: Tasks listed as dependencies of others must also be explicitly included here to be considered.
  # If a task is referenced in a dependency list but not present in this list, it will be ignored.
  task_dependencies:
    - name: NyseEventsCollect
      dependencies: [ ]
    - name: NyseInstrumentsCollect
      dependencies: [ ]
    - name: NyseInstrumentsStage
      dependencies: [ NyseInstrumentsCollect, SecCompaniesStage ]
    - name: SecCompaniesCollect
      dependencies: [ ]
    - name: SecCompaniesStage
      dependencies: [ SecCompaniesCollect ]
    - name: PolygonGroupedDaily
      dependencies: [ ]
    - name: PolygonOpenClose
      dependencies: [ PolygonGroupedDaily ]
    - name: FinancialmodelingprepCompanyProfileCollet
      dependencies: [] 
    - name: FinmodCompanyProfileStage
      dependencies: [FinancialmodelingprepCompanyProfileCollet]
    - name: FinmodMarketCapCollect
<<<<<<< HEAD
      dependencies: [FinancialmodelingprepCompanyProfileCollet]
=======
      dependencies: [FinmodCompanyProfileStage]
>>>>>>> 8dfcd9e3

  
  tasks:
    - name: NyseEventsCollect
      task_type: NyseEventsCollect
      comment: Helpful comment
    - name: NyseInstrumentsCollect
      task_type: NyseInstrumentsCollect
      comment: Helpful comment
    - name: NyseInstrumentsStage
      task_type: NyseInstrumentsStage
      comment: Helpful comment
    - name: SecCompaniesCollect
      task_type: SecCompaniesCollect
      comment: Helpful comment
    - name: SecCompaniesStage
      task_type: SecCompaniesStage
      comment: Helpful comment
    - name: PolygonGroupedDaily
      task_type: PolygonGroupedDaily
      comment: Helpful comment
    - name: PolygonOpenClose
      task_type: PolygonOpenClose
      comment: Helpful comment
    - name: FinancialmodelingprepCompanyProfileCollet
      task_type: FinancialmodelingprepCompanyProfileCollet
      comment: Helpful comment  
    - name: FinmodCompanyProfileStage
      task_type: FinmodCompanyProfileStage
      comment: Helpful comment
    - name: FinmodMarketCapCollect
      task_type: FinmodMarketCapCollect
      comment: Helpful comment  <|MERGE_RESOLUTION|>--- conflicted
+++ resolved
@@ -30,11 +30,7 @@
     - name: FinmodCompanyProfileStage
       dependencies: [FinancialmodelingprepCompanyProfileCollet]
     - name: FinmodMarketCapCollect
-<<<<<<< HEAD
-      dependencies: [FinancialmodelingprepCompanyProfileCollet]
-=======
       dependencies: [FinmodCompanyProfileStage]
->>>>>>> 8dfcd9e3
 
   
   tasks:
