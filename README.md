# data-collector

<<<<<<< HEAD
- [Requirements](#requirements)
- [Developer Setup - Tools](#developer-setup---tools)
	- [SQLX:](#sqlx)
	- [Postgres Docker:](#postgres-docker)
	- [PSQL:](#psql)
	- [Setup Git Hook](#setup-git-hook)
- [Developer Setup - Building](#developer-setup---building)
	- [Start postgres, create database and migrate:](#start-postgres-create-database-and-migrate)
	- [Migration](#migration)
	- [Env File (.env)](#env-file-env)
- [Deployment](#deployment)
	- [Build Docker Image](#build-docker-image)
		- [update sqlx cli](#update-sqlx-cli)
		- [Prepare sqlx meta for offline mode](#prepare-sqlx-meta-for-offline-mode)
		- [In Case of Error or no file output etc:](#in-case-of-error-or-no-file-output-etc)
		- [Run Docker Build](#run-docker-build)
		- [Deploy on Digital Ocean (only required for repo owner):](#deploy-on-digital-ocean-only-required-for-repo-owner)


## Requirements
Have docker installed

## Developer Setup - Tools
=======
<!-- TOC -->

* [data-collector](#data-collector)
    * [Requirements](#requirements)
    * [Developer Setup - Tools](#developer-setup---tools)
        * [SQLX:](#sqlx)
        * [Postgres Docker:](#postgres-docker)
        * [PSQL:](#psql)
        * [Setup Git Hook](#setup-git-hook)
    * [Developer Setup - Building](#developer-setup---building)
        * [Start postgres, create database and migrate:](#start-postgres-create-database-and-migrate)
        * [Migration](#migration)
        * [Env File (.env)](#env-file-env)
    * [Deployment](#deployment)
        * [Build Docker Image](#build-docker-image)
            * [update sqlx cli](#update-sqlx-cli)
            * [Prepare sqlx meta for offline mode](#prepare-sqlx-meta-for-offline-mode)
            * [In Case of Error or no file output etc:](#in-case-of-error-or-no-file-output-etc)
            * [Run Docker Build](#run-docker-build)
            * [Deploy on Digital Ocean (only required for repo owner):](#deploy-on-digital-ocean-only-required-for-repo-owner)
    * [Export Traces, Logs, Metrics via open_telemetry (OTLP)](#export-traces-logs-metrics-via-open_telemetry-otlp)
        * [How to export traces to Jaeger to visualize traces provided via open_telemetry tracing](#how-to-export-traces-to-jaeger-to-visualize-traces-provided-via-open_telemetry-tracing)
        * [How to export traces to Grafana Cloud via a opentelemetry-collector](#how-to-export-traces-to-grafana-cloud-via-a-opentelemetry-collector)
        * [How to export traces to Honeycomb.io via a opentelemetry-collector](#how-to-export-traces-to-honeycombio-via-a-opentelemetry-collector)

<!-- TOC -->

****

## Requirements

Have docker installed

****

## Developer Setup - Tools

>>>>>>> c0a75415
Follow the sections below for installation details or run all Linux commands for developer setup at once.
<details>
	<summary>Linux all</summary>
Run all Linux commands to install the components. Docker is needed beforehand:	

<<<<<<< HEAD

=======
>>>>>>> c0a75415
```bash
## Postgres client (not the database)
sudo apt-get install -y postgresql-client
## Get Rust
curl --proto '=https' --tlsv1.2 -sSf https://sh.rustup.rs | sh
##  Get sqlx-cli
cargo install --version='~0.7.2' sqlx-cli --no-default-features --features rustls,postgres
## Get Postgres docker image
docker pull postgres
## Get nightly rust
rustup toolchain install nightly
## Prepare Git hooks
cargo install cargo-udeps --locked
```
<<<<<<< HEAD
</details>

=======

</details>

>>>>>>> c0a75415
### SQLX:

https://docs.rs/sqlx/latest/sqlx/

    cargo install --version='~0.7.2' sqlx-cli --no-default-features --features rustls,postgres

### Postgres Docker:

https://hub.docker.com/_/postgres

    docker pull postgres

<<<<<<< HEAD

=======
>>>>>>> c0a75415
### PSQL:

https://www.timescale.com/blog/how-to-install-psql-on-mac-ubuntu-debian-windows/

```bash
## Postgres client (not the database)
sudo apt-get install -y postgresql-client
```

<<<<<<< HEAD

### Setup Git Hook
Install Rust nightly version:
~~~bash
rustup toolchain install nightly
~~~
and then install the <a href="https://github.com/est31/cargo-udeps">udeps package</a>:
~~~bash
cargo install cargo-udeps --locked
~~~
Now ``cargo fmt`` and  ``cargo +nightly udeps --all-targets`` will be executed before each commit statement and `cargo fix --bin "data_collector" --allow-dirty` after the commit. See [rusty hook config file](.rusty-hook.toml) for details.

## Developer Setup - Building
=======
### Setup Git Hook

Install Rust nightly version:

~~~bash
rustup toolchain install nightly
~~~

and then install the <a href="https://github.com/est31/cargo-udeps">udeps package</a>:

~~~bash
cargo install cargo-udeps --locked
~~~

Now ``cargo fmt`` and  ``cargo +nightly udeps --all-targets`` will be executed before each commit statement
and `cargo fix --bin "data_collector" --allow-dirty` after the commit. See [rusty hook config file](.rusty-hook.toml)
for details.
>>>>>>> c0a75415

****

## Developer Setup - Building

### Start postgres, create database and migrate:

make script executable:

    chmod +x scripts/init_db.sh
<<<<<<< HEAD
=======

>>>>>>> c0a75415
run script from root directory:

    ./scripts/init_db.sh

(If there are still problems try `export PATH=$PATH:/root/.cargo/bin`)

### Migration
<<<<<<< HEAD
sqlx code for migrations are placed in migrations directory
=======
>>>>>>> c0a75415

sqlx code for migrations are placed in migrations directory

### Env File (.env)

contains db information needed for compiling sqlx:

* sqlx reaches out to Postgres at compile-time to check that queries are well-formed. Just like sqlx-cli commands, it
  relies on the DATABASE_URL environment variable to know where to find the database.
* sqlx will read DATABASE_URL from it and save us the hassle of re-exporting the environment variable every single time.
* this is only needed for compiling, during runtime the configuration.yaml is used to change the db connection

<<<<<<< HEAD
=======
****

>>>>>>> c0a75415
## Deployment

### Build Docker Image

#### update sqlx cli

update sqlx cli to version of toml (same cargo install sqlx command from above)

    cargo install sqlx-cli

#### Prepare sqlx meta for offline mode
<<<<<<< HEAD
<i>This step is now build in into the git-hook; files should already exist. If not proceed as stated.</i> \
To create a json file in .sqlx which will be used in offline mode (needed to build docker) to check the queries, run:    
    
=======

<i>This step is now build in into the git-hook; files should already exist. If not proceed as stated.</i> \
To create a json file in .sqlx which will be used in offline mode (needed to build docker) to check the queries, run:

>>>>>>> c0a75415
    cargo sqlx prepare -- --tests

The created file needs to be checked into git. (If you just get one file with the database in it, then something went
wrong.)

#### In Case of Error or no file output etc:

If no file was created or not updated after the code was changed, run cargo clean and then try the prepare command
again:

    cargo clean

#### Run Docker Build

When the file is up-to-date the docker build command should finish successfully (will take a few minutes).

    docker build --tag data-collector --file Dockerfile . 

#### Deploy on Digital Ocean (only required for repo owner):

Create Token at https://cloud.digitalocean.com/account/api/tokens (with write rights)
Authenticate:

    doctl auth init 

Deploy App:

    doctl apps create --spec spec.yaml 

Check Apps:

    doctl apps list 

migrate cloud db (might require disabling trusted sources
temporarily https://docs.digitalocean.com/products/databases/postgresql/how-to/secure/):

    DATABASE_URL=YOUR-DIGITAL-OCEAN-DB-CONNECTION-STRING sqlx migrate run

<<<<<<< HEAD

****

=======
****

## Export Traces, Logs, Metrics via open_telemetry (OTLP)

### How to export traces to Jaeger to visualize traces provided via open_telemetry tracing

Run Jaeger docker (Port 4317 is used for grpc to transport the traces)

    docker run -d --name jaeger -e COLLECTOR_OTLP_ENABLED=true -p 16686:16686 -p 4317:4317 -p 4318:4318 jaegertracing/all-in-one:latest

The UI is then running at: http://localhost:16686

### How to export traces to Grafana Cloud via a opentelemetry-collector

Grafana cloud provides Loki (Logs), Tempo (traces) and Prometheus (metrics) as backends for Grafana Dashboards.
Currently Loki does not support ingesting logs directly via OTLP, so the collector needs to ingest logs from file or
sdtout.
(see: https://github.com/grafana/loki/issues/5346)

How to set up a collector is described here:

https://grafana.com/docs/grafana-cloud/monitor-applications/application-observability/setup/collector/opentelemetry-collector/

A config for a collector can be generated here:

https://bademeister.grafana.net/connections/add-new-connection/collector-open-telemetry

After the config is created, run the collector in a docker via the following command:

    docker run -d --name opentelemetry-collector -v $(pwd)/.grafana/config.yaml:/etc/otelcol-contrib/config.yaml -p 1888:1888 -p 8888:8888 -p 8889:8889 -p 13133:13133 -p 4317:4317 -p 4318:4318 -p 55679:55679 otel/opentelemetry-collector-contrib:0.96.0

The working directory requires a directory ".grafana" where the config.yaml (generated from the link above, with the
access tokens etc) is stored.

The container uses the following ports:

- 1888:1888 # pprof extension
- 8888:8888 # Prometheus metrics exposed by the Collector
- 8889:8889 # Prometheus exporter metrics
- 13133:13133 # health_check extension
- 4317:4317 # OTLP gRPC receiver
- 4318:4318 # OTLP http receiver
- 55679:55679 # zpages extension

Grafana datasources are listed here:

https://bademeister.grafana.net/connections/datasources

### How to export traces to Honeycomb.io via a opentelemetry-collector

add API key to .honeycomb/config.yaml and run opentelemetry-collector with following settings:

    docker run -d --name opentelemetry-collector_honey -p 14268:14268 -p 4317-4318:4317-4318 -v $(pwd)/.honeycomb/config.yaml:/etc/otelcol-contrib/config.yaml otel/opentelemetry-collector-contrib:latest

See honeycomb otlp doku for deeper understanding:

https://docs.honeycomb.io/getting-data-in/opentelemetry-overview/

https://docs.honeycomb.io/getting-data-in/opentelemetry-overview/#using-the-honeycomb-opentelemetry-endpoint


****
>>>>>>> c0a75415
<|MERGE_RESOLUTION|>--- conflicted
+++ resolved
@@ -1,30 +1,5 @@
 # data-collector
 
-<<<<<<< HEAD
-- [Requirements](#requirements)
-- [Developer Setup - Tools](#developer-setup---tools)
-	- [SQLX:](#sqlx)
-	- [Postgres Docker:](#postgres-docker)
-	- [PSQL:](#psql)
-	- [Setup Git Hook](#setup-git-hook)
-- [Developer Setup - Building](#developer-setup---building)
-	- [Start postgres, create database and migrate:](#start-postgres-create-database-and-migrate)
-	- [Migration](#migration)
-	- [Env File (.env)](#env-file-env)
-- [Deployment](#deployment)
-	- [Build Docker Image](#build-docker-image)
-		- [update sqlx cli](#update-sqlx-cli)
-		- [Prepare sqlx meta for offline mode](#prepare-sqlx-meta-for-offline-mode)
-		- [In Case of Error or no file output etc:](#in-case-of-error-or-no-file-output-etc)
-		- [Run Docker Build](#run-docker-build)
-		- [Deploy on Digital Ocean (only required for repo owner):](#deploy-on-digital-ocean-only-required-for-repo-owner)
-
-
-## Requirements
-Have docker installed
-
-## Developer Setup - Tools
-=======
 <!-- TOC -->
 
 * [data-collector](#data-collector)
@@ -62,16 +37,11 @@
 
 ## Developer Setup - Tools
 
->>>>>>> c0a75415
 Follow the sections below for installation details or run all Linux commands for developer setup at once.
 <details>
 	<summary>Linux all</summary>
 Run all Linux commands to install the components. Docker is needed beforehand:	
 
-<<<<<<< HEAD
-
-=======
->>>>>>> c0a75415
 ```bash
 ## Postgres client (not the database)
 sudo apt-get install -y postgresql-client
@@ -86,14 +56,9 @@
 ## Prepare Git hooks
 cargo install cargo-udeps --locked
 ```
-<<<<<<< HEAD
+
 </details>
 
-=======
-
-</details>
-
->>>>>>> c0a75415
 ### SQLX:
 
 https://docs.rs/sqlx/latest/sqlx/
@@ -106,10 +71,6 @@
 
     docker pull postgres
 
-<<<<<<< HEAD
-
-=======
->>>>>>> c0a75415
 ### PSQL:
 
 https://www.timescale.com/blog/how-to-install-psql-on-mac-ubuntu-debian-windows/
@@ -119,39 +80,23 @@
 sudo apt-get install -y postgresql-client
 ```
 
-<<<<<<< HEAD
-
 ### Setup Git Hook
+
 Install Rust nightly version:
+
 ~~~bash
 rustup toolchain install nightly
 ~~~
+
 and then install the <a href="https://github.com/est31/cargo-udeps">udeps package</a>:
+
 ~~~bash
 cargo install cargo-udeps --locked
 ~~~
-Now ``cargo fmt`` and  ``cargo +nightly udeps --all-targets`` will be executed before each commit statement and `cargo fix --bin "data_collector" --allow-dirty` after the commit. See [rusty hook config file](.rusty-hook.toml) for details.
-
-## Developer Setup - Building
-=======
-### Setup Git Hook
-
-Install Rust nightly version:
-
-~~~bash
-rustup toolchain install nightly
-~~~
-
-and then install the <a href="https://github.com/est31/cargo-udeps">udeps package</a>:
-
-~~~bash
-cargo install cargo-udeps --locked
-~~~
 
 Now ``cargo fmt`` and  ``cargo +nightly udeps --all-targets`` will be executed before each commit statement
 and `cargo fix --bin "data_collector" --allow-dirty` after the commit. See [rusty hook config file](.rusty-hook.toml)
 for details.
->>>>>>> c0a75415
 
 ****
 
@@ -162,10 +107,7 @@
 make script executable:
 
     chmod +x scripts/init_db.sh
-<<<<<<< HEAD
-=======
-
->>>>>>> c0a75415
+
 run script from root directory:
 
     ./scripts/init_db.sh
@@ -173,10 +115,6 @@
 (If there are still problems try `export PATH=$PATH:/root/.cargo/bin`)
 
 ### Migration
-<<<<<<< HEAD
-sqlx code for migrations are placed in migrations directory
-=======
->>>>>>> c0a75415
 
 sqlx code for migrations are placed in migrations directory
 
@@ -189,11 +127,8 @@
 * sqlx will read DATABASE_URL from it and save us the hassle of re-exporting the environment variable every single time.
 * this is only needed for compiling, during runtime the configuration.yaml is used to change the db connection
 
-<<<<<<< HEAD
-=======
-****
-
->>>>>>> c0a75415
+****
+
 ## Deployment
 
 ### Build Docker Image
@@ -205,16 +140,10 @@
     cargo install sqlx-cli
 
 #### Prepare sqlx meta for offline mode
-<<<<<<< HEAD
-<i>This step is now build in into the git-hook; files should already exist. If not proceed as stated.</i> \
-To create a json file in .sqlx which will be used in offline mode (needed to build docker) to check the queries, run:    
-    
-=======
 
 <i>This step is now build in into the git-hook; files should already exist. If not proceed as stated.</i> \
 To create a json file in .sqlx which will be used in offline mode (needed to build docker) to check the queries, run:
 
->>>>>>> c0a75415
     cargo sqlx prepare -- --tests
 
 The created file needs to be checked into git. (If you just get one file with the database in it, then something went
@@ -253,11 +182,6 @@
 
     DATABASE_URL=YOUR-DIGITAL-OCEAN-DB-CONNECTION-STRING sqlx migrate run
 
-<<<<<<< HEAD
-
-****
-
-=======
 ****
 
 ## Export Traces, Logs, Metrics via open_telemetry (OTLP)
@@ -319,5 +243,4 @@
 https://docs.honeycomb.io/getting-data-in/opentelemetry-overview/#using-the-honeycomb-opentelemetry-endpoint
 
 
-****
->>>>>>> c0a75415
+****